<ui:UiBinder xmlns:ui="urn:ui:com.google.gwt.uibinder"
             xmlns:g="urn:import:com.google.gwt.user.client.ui"
             xmlns:w="urn:import:org.openremote.manager.client.widget">

    <ui:with field="managerMessages" type="org.openremote.manager.client.i18n.ManagerMessages"/>
    <ui:with field="widgetStyle" type="org.openremote.manager.client.style.WidgetStyle"/>

    <ui:style field="style" type="org.openremote.manager.client.assets.asset.AssetViewImpl.Style">
        .navItem {
            margin: 0 1em;
        }

        .mapWidget {
            margin: 0 0 1em 1em;
            height: 14em;
        }

        .stringEditor {
<<<<<<< HEAD
            min-width: 5em;
            width: 100%;
        }
=======
             min-width: 5em;
             width: 100%;
         }
>>>>>>> f0ac4d5a

        .numberEditor {
            min-width: 5em;
            width: 100%;
        }

        .booleanEditor {
        }

<<<<<<< HEAD
        .attributeView {
            border-left: 8px solid;
=======
        .regularAttribute,
        .highlightAttribute {
            border-left-width: 4px;
            border-left-style: solid;
>>>>>>> f0ac4d5a
        }

        .metaItemValueEditor {

        }

        .metaItemNameEditor {

        }

        .agentLinkEditor {

        }
    </ui:style>

    <w:FlexSplitPanel ui:field="splitPanel"
                      handleStyle="{widgetStyle.SplitPanelHandle}"
                      firstPanelWidth="250"
                      firstPanelMinWidth="0"
                      secondPanelMinWidth="400">

        <w:first>
            <g:HTMLPanel ui:field="sidebarContainer"
                         styleName="flex layout vertical {widgetStyle.SidebarContent}"/>
        </w:first>

        <w:second>
            <g:HTMLPanel styleName="flex layout vertical">

                <g:SimplePanel ui:field="assetNavigationContainer"/>

                <w:Form ui:field="form" addStyleNames="flex">

                    <g:HTMLPanel styleName="flex-none layout vertical {widgetStyle.MainContent}">

                        <div class="flex-none layout horizontal">

                            <div class="layout vertical">

                                <w:Headline ui:field="headline"/>

                                <w:FormGroup ui:field="createdOnGroup">
                                    <w:label>
                                        <w:FormLabel text="{managerMessages.createdOn}"/>
                                    </w:label>
                                    <w:field>
                                        <w:FormField>
                                            <w:FormOutputText ui:field="createdOnOutput"/>
                                        </w:FormField>
                                    </w:field>
                                    <w:actions>
                                        <w:FormGroupActions>
                                            <w:FormButton ui:field="showHistoryButton"
                                                          text="{managerMessages.showHistory}"
                                                          enabled="false"
                                                          visible="false"
                                                          icon="history"/>
                                        </w:FormGroupActions>
                                    </w:actions>
                                </w:FormGroup>

                                <w:FormGroup ui:field="parentGroup" alignStart="true">
                                    <w:label>
                                        <w:FormLabel text="{managerMessages.parentAsset}"/>
                                    </w:label>
                                    <w:field>
                                        <w:FormField>
                                            <g:HTMLPanel styleName="layout vertical">
                                                <w:FormOutputText ui:field="tenantDisplayName"/>
                                                <w:FormInputText ui:field="parentAssetName" readOnly="true"/>
                                            </g:HTMLPanel>
                                        </w:FormField>
                                    </w:field>
                                </w:FormGroup>

                                <w:FormGroup ui:field="locationGroup">
                                    <w:label>
                                        <w:FormLabel text="{managerMessages.location}"/>
                                    </w:label>
                                    <w:field>
                                        <w:FormField>
                                            <w:FormOutputLocation ui:field="locationOutput"/>
                                        </w:FormField>
                                    </w:field>
                                    <w:actions>
                                        <w:FormGroupActions>
                                            <w:FormButton ui:field="centerMapButton"
                                                          icon="location-arrow"/>
                                        </w:FormGroupActions>
                                    </w:actions>
                                </w:FormGroup>

                            </div>

                            <w:MapWidget ui:field="mapWidget"
                                         visible="false"
                                         addStyleNames="flex self-end {style.mapWidget} {widgetStyle.ItemWithBorder}"/>
                        </div>

                    </g:HTMLPanel>

                    <g:FlowPanel ui:field="attributeViewContainer"
                                 addStyleNames="flex layout vertical {widgetStyle.MainContent} {widgetStyle.FormList}"/>

                </w:Form>

            </g:HTMLPanel>
        </w:second>

    </w:FlexSplitPanel>

</ui:UiBinder><|MERGE_RESOLUTION|>--- conflicted
+++ resolved
@@ -16,15 +16,9 @@
         }
 
         .stringEditor {
-<<<<<<< HEAD
-            min-width: 5em;
-            width: 100%;
-        }
-=======
-             min-width: 5em;
-             width: 100%;
-         }
->>>>>>> f0ac4d5a
+                     min-width: 5em;
+                     width: 100%;
+                 }
 
         .numberEditor {
             min-width: 5em;
@@ -34,15 +28,8 @@
         .booleanEditor {
         }
 
-<<<<<<< HEAD
         .attributeView {
             border-left: 8px solid;
-=======
-        .regularAttribute,
-        .highlightAttribute {
-            border-left-width: 4px;
-            border-left-style: solid;
->>>>>>> f0ac4d5a
         }
 
         .metaItemValueEditor {
