--- conflicted
+++ resolved
@@ -65,18 +65,11 @@
         try {
             connection.outputStream.flush()
             val responseCode = connection.responseCode
-<<<<<<< HEAD
-        } catch (exception: Exception) {
-            print(exception)
-        } finally {
-            connection.outputStream.close()
-=======
             LOG.fine("Location posted to server '" + postUrl + "': response=" + responseCode);
         } catch (exception: Exception) {
             print(exception)
         } finally {
             connection.disconnect()
->>>>>>> 0bf5c29e
         }
     }
 }