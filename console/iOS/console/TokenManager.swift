--- conflicted
+++ resolved
@@ -91,17 +91,11 @@
         myWebView.uiDelegate = self;
         myWebView.navigationDelegate = self;
         viewController.view.addSubview(myWebView)
-<<<<<<< HEAD
-        UIApplication.shared.keyWindow?.rootViewController?.present(viewController, animated: true, completion: nil)
-        guard let request = URL(string: String(format:"\(Server.scheme)://%@/%@",Server.hostURL,Server.initialPath)) else { return }
-=======
         if (UIApplication.shared.keyWindow?.rootViewController?.presentedViewController == nil) {
             UIApplication.shared.keyWindow?.rootViewController?.present(viewController, animated: true, completion: nil)
         }
         
-        
         guard let request = URL(string: String(format:"https://%@/%@",Server.hostURL,Server.initialPath)) else { return }
->>>>>>> f58f96a0
         myWebView.load(URLRequest(url: request))
     }
     
